/* ----------------------------------------------------------------------
 *
 *                    *** Smooth Mach Dynamics ***
 *
 * This file is part of the USER-SMD package for LAMMPS.
 * Copyright (2014) Georg C. Ganzenmueller, georg.ganzenmueller@emi.fhg.de
 * Fraunhofer Ernst-Mach Institute for High-Speed Dynamics, EMI,
 * Eckerstrasse 4, D-79104 Freiburg i.Br, Germany.
 *
 * ----------------------------------------------------------------------- */

/* ----------------------------------------------------------------------
 LAMMPS - Large-scale Atomic/Molecular Massively Parallel Simulator
 http://lammps.sandia.gov, Sandia National Laboratories
 Steve Plimpton, sjplimp@sandia.gov

 Copyright (2003) Sandia Corporation.  Under the terms of Contract
 DE-AC04-94AL85000 with Sandia Corporation, the U.S. Government retains
 certain rights in this software.  This software is distributed under
 the GNU General Public License.

 See the README file in the top-level LAMMPS directory.
 ------------------------------------------------------------------------- */

/* ----------------------------------------------------------------------
 Contributing author: Mike Parks (SNL)
 ------------------------------------------------------------------------- */

#include "math.h"
#include "float.h"
#include "stdlib.h"
#include "string.h"
#include "pair_smd_triangulated_surface.h"
#include "atom.h"
#include "domain.h"
#include "force.h"
#include "update.h"
#include "modify.h"
#include "fix.h"
#include "comm.h"
#include "neighbor.h"
#include "neigh_list.h"
#include "neigh_request.h"
#include "memory.h"
#include "error.h"
#include <Eigen/Eigen>
#include <stdio.h>
#include <iostream>

using namespace std;
using namespace LAMMPS_NS;
using namespace Eigen;

#define SQRT2 1.414213562e0

/* ---------------------------------------------------------------------- */

PairTriSurf::PairTriSurf(LAMMPS *lmp) :
		Pair(lmp) {

	onerad_dynamic = onerad_frozen = maxrad_dynamic = maxrad_frozen = NULL;
	bulkmodulus = NULL;
	kn = NULL;
	frictionCoefficient = NULL;
	scale = 1.0;
	nmax = 0; // make sure no atom on this proc such that initial memory allocation is correct
	ncontact = NULL;
}

/* ---------------------------------------------------------------------- */

PairTriSurf::~PairTriSurf() {

	if (allocated) {
		memory->destroy(setflag);
		memory->destroy(cutsq);
		memory->destroy(bulkmodulus);
		memory->destroy(kn);
		memory->destroy(frictionCoefficient);

		delete[] onerad_dynamic;
		delete[] onerad_frozen;
		delete[] maxrad_dynamic;
		delete[] maxrad_frozen;
		delete[] ncontact;
	}
}

/* ---------------------------------------------------------------------- */

void PairTriSurf::compute(int eflag, int vflag) {
	int i, j, ii, jj, inum, jnum, itype, jtype;
	double rsq, r, evdwl, normalForceMagnitude;
	int *ilist, *jlist, *numneigh, **firstneigh;
	double rcut, r_geom, delta, r_tri, r_particle, touch_distance, dt_crit;
	double cosAngle;
	int tri, particle, region;
	Vector3d normal, x1, x2, x3, x4, x13, x23, x43, w, cp, x4cp, vnew, v_old;
	;
	Vector3d xi, x_center, dx;
	Matrix2d C;
	Vector2d w2d, rhs;

	evdwl = 0.0;
	if (eflag || vflag)
		ev_setup(eflag, vflag);
	else
		evflag = vflag_fdotr = 0;

	int *mol = atom->molecule;
	double **f = atom->f;
	double **smd_data_9 = atom->smd_data_9;
	double **x = atom->x;
	double **x0 = atom->x0;
	double **v = atom->v;
	double *rmass = atom->rmass;
	int *type = atom->type;
	int nlocal = atom->nlocal;
	double *radius = atom->contact_radius;
	double *heat = atom->heat;
	double rcutSq;
	Vector3d offset;

	int newton_pair = force->newton_pair;
	int periodic = (domain->xperiodic || domain->yperiodic || domain->zperiodic);

	inum = list->inum;
	ilist = list->ilist;
	numneigh = list->numneigh;
	firstneigh = list->firstneigh;

	if (atom->nmax > nmax) {
		nmax = atom->nmax;
		delete[] ncontact;
		ncontact = new int[nmax];
	}

	for (i = 0; i < nlocal; i++) {
		ncontact[i] = 0;
	}

	int max_neighs = 0;
	stable_time_increment = 1.0e22;

	// loop over neighbors of my atoms using a half neighbor list
	for (ii = 0; ii < inum; ii++) {
		i = ilist[ii];
		itype = type[i];
		jlist = firstneigh[i];
		jnum = numneigh[i];
		max_neighs = MAX(max_neighs, jnum);

		for (jj = 0; jj < jnum; jj++) {
			j = jlist[jj];

			j &= NEIGHMASK;

			jtype = type[j];

			/*
			 * decide which one of i, j is triangle and which is particle
			 */
			if ((mol[i] < 65535) && (mol[j] >= 65535)) {
				particle = i;
				tri = j;
			} else if ((mol[j] < 65535) && (mol[i] >= 65535)) {
				particle = j;
				tri = i;
			} else {
				error->one(FLERR, "unknown case");
			}

			//x_center << x[tri][0], x[tri][1], x[tri][2]; // center of triangle
			x_center(0) = x[tri][0];
			x_center(1) = x[tri][1];
			x_center(2) = x[tri][2];
			//x4 << x[particle][0], x[particle][1], x[particle][2];
			x4(0) = x[particle][0];
			x4(1) = x[particle][1];
			x4(2) = x[particle][2];
			dx = x_center - x4; //
			if (periodic) {
				domain->minimum_image(dx(0), dx(1), dx(2));
			}
			rsq = dx.squaredNorm();

			r_tri = scale * radius[tri];
			r_particle = scale * radius[particle];
			rcut = r_tri + r_particle;
			rcutSq = rcut * rcut;

			//printf("type i=%d, type j=%d, r=%f, ri=%f, rj=%f\n", itype, jtype, sqrt(rsq), ri, rj);

			if (rsq < rcutSq) {

				/*
				 * gather triangle information
				 */
				normal(0) = x0[tri][0];
				normal(1) = x0[tri][1];
				normal(2) = x0[tri][2];

				/*
				 * distance check: is particle closer than its radius to the triangle plane?
				 */
				if (fabs(dx.dot(normal)) < r_particle) {
<<<<<<< HEAD
=======

>>>>>>> f8df8247
					//if (true) {
					/*
					 * get other two triangle vertices
					 */
					x1(0) = smd_data_9[tri][0];
					x1(1) = smd_data_9[tri][1];
					x1(2) = smd_data_9[tri][2];
					x2(0) = smd_data_9[tri][3];
					x2(1) = smd_data_9[tri][4];
					x2(2) = smd_data_9[tri][5];
					x3(0) = smd_data_9[tri][6];
					x3(1) = smd_data_9[tri][7];
					x3(2) = smd_data_9[tri][8];

					region = PointTriangleDistance(x4, x1, x2, x3, cp, r);

<<<<<<< HEAD
=======
					/*
					 * distance to closest point
					 */
					x4cp = x4 - cp;

//					cout << "particle is at " << x4.transpose() << endl;
//					cout << "closest tri point is " << cp.transpose() << endl;
//					cout << "dx is " << x4cp.transpose() << endl;
//					cout << "x4cp dot normal is " << (x4cp / x4cp.norm()).dot(normal) << endl;
//					cout << "--------------------------------" << endl;

					/*
					 * flip normal to point in direction of x4cp
					 */

					if (x4cp.dot(normal) < 0.0) {
						normal *= -1.0;
					}
>>>>>>> f8df8247

					/*
					 * penalty force pushes particle away from triangle
					 */
					if (r < r_particle) {

						/*
						 * guard against the case that r is very small
						 */
						if (r < 1.0e-2 * r_particle) {
							continue;
						}

						/*
						 * distance vector to closest point on triangle
						 */
						x4cp = x4 - cp;

						/*
						 * check validity of result:
						 * if region = 0, cp is within triangle and x4cp should be parallel to triangle normal
						 */
						cosAngle = x4cp.dot(normal) / r;
						if (region == 0) {
							if (fabs(cosAngle) - 1.0 > 1.0e-8) {
								cout << "x4cp   is " << x4cp.transpose() << endl;
								cout << "normal is " << normal.transpose() << endl;
								printf("region is %d, expected |cosAngle = 1| but cosAngle is %f\n", region, cosAngle);
								error->one(FLERR, "");
							}
						} else {
							continue; //skip contact because we only want contact with interior points
							// contact point is on edge
							error->warning(FLERR, "contact point is an edge");
						}

						ncontact[particle] += 1;
						heat[particle] = wall_temperature[itype][jtype];

						/*
						 * flip normal to point in direction of x4cp
						 */

						if (x4cp.dot(normal) < 0.0) {
							normal *= -1.0;
						}

						delta = r_particle - r; // overlap distance
						r_geom = r_particle;
						normalForceMagnitude = 1.066666667e0 * bulkmodulus[itype][jtype] * delta * sqrt(delta * r_geom);
						dt_crit = 3.14 * sqrt(rmass[particle] / (normalForceMagnitude / delta));
						stable_time_increment = MIN(stable_time_increment, dt_crit);

						evdwl = r * normalForceMagnitude * 0.4e0 * delta; // GCG 25 April: this expression conserves total energy
						//printf("tri interaction: r = %f, rcut=%f\n", r, r_particle);




						/*
						 * friction
						 */

						Vector3d frictionForce;
						double frictionCoefficient = 0.5;
						frictionForce = -normalForceMagnitude * frictionCoefficient * TangentialVelocity(particle, tri, x4cp, r);

						/*
						 * total force = repulsive elastic force along normal
						 *             + tangential frictional force
						 */

						Vector3d totalForce = normalForceMagnitude * normal + frictionForce;

						if (particle < nlocal) {
<<<<<<< HEAD
							f[particle][0] += totalForce(0);
							f[particle][1] += totalForce(1);
							f[particle][2] += totalForce(2);
=======
							//f[particle][0] += x4cp(0) * fpair;
							//f[particle][1] += x4cp(1) * fpair;
							//f[particle][2] += x4cp(2) * fpair;

							/*
							 * ISSUE:
							 * Should the particle force act along x4cp or along normal?
							 * x4cp does not neccessarily point along normal.
							 */

							f[particle][0] += normal(0) * fpair;
							f[particle][1] += normal(1) * fpair;
							f[particle][2] += normal(2) * fpair;
>>>>>>> f8df8247
						}

						if (tri < nlocal) {
							f[tri][0] -= totalForce(0);
							f[tri][1] -= totalForce(1);
							f[tri][2] -= totalForce(2);
						}

						if (evflag) {
							normalForceMagnitude /= r; // divide by r because ev_tally expects force * distance vector
							ev_tally(i, j, nlocal, newton_pair, evdwl, 0.0, normalForceMagnitude, x4cp(0), x4cp(1), x4cp(2));
						}

					}

					/*
					 * if particle comes too close to triangle, reflect its velocity and explicitly move it away
					 */

					touch_distance = 0.5 * r_particle;
					if (r < touch_distance) {

						/*
						 * reflect velocity if it points toward triangle
						 */

						normal = x4cp / r;

						//v_old << v[particle][0], v[particle][1], v[particle][2];
						v_old(0) = v[particle][0];
						v_old(1) = v[particle][1];
						v_old(2) = v[particle][2];
						if (v_old.dot(normal) < 0.0) {
							//printf("flipping velocity\n");

							vnew = -1.0 * (-2.0 * v_old.dot(normal) * normal + v_old);
							//cout << "vold " << v_old.transpose() << endl;
							//cout << "v new" << vnew.transpose() << endl;
							v[particle][0] = vnew(0);
							v[particle][1] = vnew(1);
							v[particle][2] = vnew(2);
						}

//						printf("moving particle on top of triangle\n");
						x[particle][0] = cp(0) + touch_distance * normal(0);
						x[particle][1] = cp(1) + touch_distance * normal(1);
						x[particle][2] = cp(2) + touch_distance * normal(2);

					}

				}
			}
		}
	}

//	int max_neighs_all = 0;
//	MPI_Allreduce(&max_neighs, &max_neighs_all, 1, MPI_INT, MPI_MAX, world);
//	if (comm->me == 0) {
//		printf("max. neighs in tri pair is %d\n", max_neighs_all);
//	}
//
//		double stable_time_increment_all = 0.0;
//		MPI_Allreduce(&stable_time_increment, &stable_time_increment_all, 1, MPI_DOUBLE, MPI_MIN, world);
//		if (comm->me == 0) {
//			printf("stable time step tri pair is %f\n", stable_time_increment_all);
//		}
}

/* ----------------------------------------------------------------------
 compute frictional force between particle and triangle surface
 ------------------------------------------------------------------------- */

Vector3d PairTriSurf::TangentialVelocity(const int particle, const int tri, const Vector3d dx, const double r) {
	double **v = atom->v;
	Map<const Vector3d> v_particle(v[particle]);
	Map<const Vector3d> v_tri(v[tri]);

	Vector3d vrel = v_particle - v_tri; // relative translational velocity, points from tri to node, like dx

	double vnnr = vrel.dot(dx);

	Vector3d vnormal = dx * vnnr / (r * r); // normal velocity

	Vector3d vtan = vrel - vnormal; // tangential velocity component

	return vtan;
}

/* ----------------------------------------------------------------------
 allocate all arrays
 ------------------------------------------------------------------------- */

void PairTriSurf::allocate() {
	allocated = 1;
	int n = atom->ntypes;

	memory->create(setflag, n + 1, n + 1, "pair:setflag");
	for (int i = 1; i <= n; i++)
		for (int j = i; j <= n; j++)
			setflag[i][j] = 0;

	memory->create(bulkmodulus, n + 1, n + 1, "pair:kspring");
	memory->create(kn, n + 1, n + 1, "pair:kn");
	memory->create(wall_temperature, n + 1, n + 1, "pair:wall_temperature");
	memory->create(frictionCoefficient, n + 1, n + 1, "pair:frictionCoefficient");

	memory->create(cutsq, n + 1, n + 1, "pair:cutsq"); // always needs to be allocated, even with granular neighborlist

	onerad_dynamic = new double[n + 1];
	onerad_frozen = new double[n + 1];
	maxrad_dynamic = new double[n + 1];
	maxrad_frozen = new double[n + 1];
}

/* ----------------------------------------------------------------------
 global settings
 ------------------------------------------------------------------------- */

void PairTriSurf::settings(int narg, char **arg) {
	if (narg != 1)
		error->all(FLERR, "Illegal number of args for pair_style smd/tri_surface");

	scale = force->numeric(FLERR, arg[0]);
	if (comm->me == 0) {
		printf("\n>>========>>========>>========>>========>>========>>========>>========>>========\n");
		printf("SMD/TRI_SURFACE CONTACT SETTINGS:\n");
		printf("... effective contact radius is scaled by %f\n", scale);
		printf(">>========>>========>>========>>========>>========>>========>>========>>========\n");
	}

}

/* ----------------------------------------------------------------------
 set coeffs for one or more type pairs
 ------------------------------------------------------------------------- */

void PairTriSurf::coeff(int narg, char **arg) {
	if (narg != 5)
		error->all(FLERR, "Incorrect args for pair coefficients. Expected: i, j, contact_stiffness, wall_temperature, friction_coefficient");
	if (!allocated)
		allocate();

	int ilo, ihi, jlo, jhi;
	force->bounds(arg[0], atom->ntypes, ilo, ihi);
	force->bounds(arg[1], atom->ntypes, jlo, jhi);

	double bulkmodulus_one = atof(arg[2]);
	double wall_temperature_one = atof(arg[3]);
	double frictionCoefficient_one = atof(arg[4]);

	// set short-range force constant
	double kn_one = 0.0;
	if (domain->dimension == 3) {
		kn_one = (16. / 15.) * bulkmodulus_one; //assuming poisson ratio = 1/4 for 3d
	} else {
		kn_one = 0.251856195 * (2. / 3.) * bulkmodulus_one; //assuming poisson ratio = 1/3 for 2d
	}

	int count = 0;
	for (int i = ilo; i <= ihi; i++) {
		for (int j = MAX(jlo, i); j <= jhi; j++) {
			bulkmodulus[i][j] = bulkmodulus_one;
			kn[i][j] = kn_one;
			wall_temperature[i][j] = wall_temperature_one;
			frictionCoefficient[i][j] = frictionCoefficient_one;
			setflag[i][j] = 1;
			count++;
		}
	}

	if (count == 0)
		error->all(FLERR, "Incorrect args for pair coefficients");
}

/* ----------------------------------------------------------------------
 init for one type pair i,j and corresponding j,i
 ------------------------------------------------------------------------- */

double PairTriSurf::init_one(int i, int j) {

	if (!allocated)
		allocate();

	if (setflag[i][j] == 0)
		error->all(FLERR, "All pair coeffs are not set");

	bulkmodulus[j][i] = bulkmodulus[i][j];
	kn[j][i] = kn[i][j];
	wall_temperature[j][i] = wall_temperature[i][j];
	frictionCoefficient[j][i] = frictionCoefficient[i][j];

	// cutoff = sum of max I,J radii for
	// dynamic/dynamic & dynamic/frozen interactions, but not frozen/frozen

	double cutoff = maxrad_dynamic[i] + maxrad_dynamic[j];
	cutoff = MAX(cutoff, maxrad_frozen[i] + maxrad_dynamic[j]);
	cutoff = MAX(cutoff, maxrad_dynamic[i] + maxrad_frozen[j]);

	if (comm->me == 0) {
		printf("cutoff for pair smd/tri_surface = %f\n", cutoff);
	}
	return cutoff;
}

/* ----------------------------------------------------------------------
 init specific to this pair style
 ------------------------------------------------------------------------- */

void PairTriSurf::init_style() {
	int i;

	// error checks

	if (!atom->contact_radius_flag)
		error->all(FLERR, "Pair style smd/smd/tri_surface requires atom style with contact_radius");

	// old: half list
	int irequest = neighbor->request(this);
	neighbor->requests[irequest]->half = 0;
	neighbor->requests[irequest]->gran = 1;

	// need a full neighbor list
//	int irequest = neighbor->request(this);
//	neighbor->requests[irequest]->half = 0;
//	neighbor->requests[irequest]->full = 1;

	// set maxrad_dynamic and maxrad_frozen for each type
	// include future Fix pour particles as dynamic

	for (i = 1; i <= atom->ntypes; i++)
		onerad_dynamic[i] = onerad_frozen[i] = 0.0;

	double *radius = atom->radius;
	int *type = atom->type;
	int nlocal = atom->nlocal;

	for (i = 0; i < nlocal; i++) {
		onerad_dynamic[type[i]] = MAX(onerad_dynamic[type[i]], radius[i]);
	}

	MPI_Allreduce(&onerad_dynamic[1], &maxrad_dynamic[1], atom->ntypes, MPI_DOUBLE, MPI_MAX, world);
	MPI_Allreduce(&onerad_frozen[1], &maxrad_frozen[1], atom->ntypes, MPI_DOUBLE, MPI_MAX, world);
}

/* ----------------------------------------------------------------------
 neighbor callback to inform pair style of neighbor list to use
 optional granular history list
 ------------------------------------------------------------------------- */

void PairTriSurf::init_list(int id, NeighList *ptr) {
	if (id == 0)
		list = ptr;
}

/* ----------------------------------------------------------------------
 memory usage of local atom-based arrays
 ------------------------------------------------------------------------- */

double PairTriSurf::memory_usage() {

	return 0.0;
}

/*
 * distance between triangle and point
 */
/*
 function [dist,PP0] = pointTriangleDistance(TRI,P)
 % calculate distance between a point and a triangle in 3D
 % SYNTAX
 %   dist = pointTriangleDistance(TRI,P)
 %   [dist,PP0] = pointTriangleDistance(TRI,P)
 %
 % DESCRIPTION
 %   Calculate the distance of a given point P from a triangle TRI.
 %   Point P is a row vector of the form 1x3. The triangle is a matrix
 %   formed by three rows of points TRI = [P1;P2;P3] each of size 1x3.
 %   dist = pointTriangleDistance(TRI,P) returns the distance of the point P
 %   to the triangle TRI.
 %   [dist,PP0] = pointTriangleDistance(TRI,P) additionally returns the
 %   closest point PP0 to P on the triangle TRI.
 %
 % Author: Gwendolyn Fischer
 % Release: 1.0
 % Release date: 09/02/02
 % Release: 1.1 Fixed Bug because of normalization
 % Release: 1.2 Fixed Bug because of typo in region 5 20101013
 % Release: 1.3 Fixed Bug because of typo in region 2 20101014

 % Possible extention could be a version tailored not to return the distance
 % and additionally the closest point, but instead return only the closest
 % point. Could lead to a small speed gain.

 % Example:
 % %% The Problem
 % P0 = [0.5 -0.3 0.5];
 %
 % P1 = [0 -1 0];
 % P2 = [1  0 0];
 % P3 = [0  0 0];
 %
 % vertices = [P1; P2; P3];
 % faces = [1 2 3];
 %
 % %% The Engine
 % [dist,PP0] = pointTriangleDistance([P1;P2;P3],P0);
 %
 % %% Visualization
 % [x,y,z] = sphere(20);
 % x = dist*x+P0(1);
 % y = dist*y+P0(2);
 % z = dist*z+P0(3);
 %
 % figure
 % hold all
 % patch('Vertices',vertices,'Faces',faces,'FaceColor','r','FaceAlpha',0.8);
 % plot3(P0(1),P0(2),P0(3),'b*');
 % plot3(PP0(1),PP0(2),PP0(3),'*g')
 % surf(x,y,z,'FaceColor','b','FaceAlpha',0.3)
 % view(3)

 % The algorithm is based on
 % "David Eberly, 'Distance Between Point and Triangle in 3D',
 % Geometric Tools, LLC, (1999)"
 % http:\\www.geometrictools.com/Documentation/DistancePoint3Triangle3.pdf
 %
 %        ^t
 %  \     |
 %   \reg2|
 %    \   |
 %     \  |
 %      \ |
 %       \|
 %        *P2
 %        |\
%        | \
%  reg3  |  \ reg1
 %        |   \
%        |reg0\
%        |     \
%        |      \ P1
 % -------*-------*------->s
 %        |P0      \
%  reg4  | reg5    \ reg6
 */

//void PairTriSurf::PointTriangleDistance(const Vector3d P, const Vector3d TRI1, const Vector3d TRI2, const Vector3d TRI3,
//		Vector3d &CP, double &dist) {
//
//	Vector3d B, E0, E1, D;
//	double a, b, c, d, e, f;
//	double det, s, t, sqrDistance, tmp0, tmp1, numer, denom, invDet;
//
//	// rewrite triangle in normal form
//	B = TRI1;
//	E0 = TRI2 - B;
//	E1 = TRI3 - B;
//
//	D = B - P;
//	a = E0.dot(E0);
//	b = E0.dot(E1);
//	c = E1.dot(E1);
//	d = E0.dot(D);
//	e = E1.dot(D);
//	f = D.dot(D);
//
//	det = a * c - b * b;
//	//% do we have to use abs here?
//	s = b * e - c * d;
//	t = b * d - a * e;
//
//	//% Terible tree of conditionals to determine in which region of the diagram
//	//% shown above the projection of the point into the triangle-plane lies.
//	if ((s + t) <= det) {
//		if (s < 0) {
//			if (t < 0) {
//				// %region4
//				if (d < 0) {
//					t = 0;
//					if (-d >= a) {
//						s = 1;
//						sqrDistance = a + 2 * d + f;
//					} else {
//						s = -d / a;
//						sqrDistance = d * s + f;
//					}
//				} else {
//					s = 0;
//					if (e >= 0) {
//						t = 0;
//						sqrDistance = f;
//					} else {
//						if (-e >= c) {
//							t = 1;
//							sqrDistance = c + 2 * e + f;
//						} else {
//							t = -e / c;
//							sqrDistance = e * t + f;
//						}
//					}
//				}
//				// end % of region 4
//			} else {
//				// % region 3
//				s = 0;
//				if (e >= 0) {
//					t = 0;
//					sqrDistance = f;
//				} else {
//					if (-e >= c) {
//						t = 1;
//						sqrDistance = c + 2 * e + f;
//					} else {
//						t = -e / c;
//						sqrDistance = e * t + f;
//					}
//				}
//			}
//			// end of region 3
//		} else {
//			if (t < 0) {
//				//% region 5
//				t = 0;
//				if (d >= 0) {
//					s = 0;
//					sqrDistance = f;
//				} else {
//					if (-d >= a) {
//						s = 1;
//						sqrDistance = a + 2 * d + f;
//					} else {
//						s = -d / a;
//						sqrDistance = d * s + f;
//					}
//				}
//			} else {
//				// region 0
//				invDet = 1 / det;
//				s = s * invDet;
//				t = t * invDet;
//				sqrDistance = s * (a * s + b * t + 2 * d) + t * (b * s + c * t + 2 * e) + f;
//			}
//		}
//	} else {
//		if (s < 0) {
//			// % region 2
//			tmp0 = b + d;
//			tmp1 = c + e;
//			if (tmp1 > tmp0) { //% minimum on edge s+t=1
//				numer = tmp1 - tmp0;
//				denom = a - 2 * b + c;
//				if (numer >= denom) {
//					s = 1;
//					t = 0;
//					sqrDistance = a + 2 * d + f;
//				} else {
//					s = numer / denom;
//					t = 1 - s;
//					sqrDistance = s * (a * s + b * t + 2 * d) + t * (b * s + c * t + 2 * e) + f;
//				}
//			} else
//				// % minimum on edge s=0
//				s = 0;
//			if (tmp1 <= 0) {
//				t = 1;
//				sqrDistance = c + 2 * e + f;
//			} else {
//				if (e >= 0) {
//					t = 0;
//					sqrDistance = f;
//				} else {
//					t = -e / c;
//					sqrDistance = e * t + f;
//				}
//			}
//		} //end % of region	2
//		else {
//			if (t < 0) {
//				// %region6
//				tmp0 = b + e;
//				tmp1 = a + d;
//				if (tmp1 > tmp0) {
//					numer = tmp1 - tmp0;
//					denom = a - 2 * b + c;
//					if (numer >= denom) {
//						t = 1;
//						s = 0;
//						sqrDistance = c + 2 * e + f;
//					} else {
//						t = numer / denom;
//						s = 1 - t;
//						sqrDistance = s * (a * s + b * t + 2 * d) + t * (b * s + c * t + 2 * e) + f;
//					}
//				} else {
//					t = 0;
//					if (tmp1 <= 0) {
//						s = 1;
//						sqrDistance = a + 2 * d + f;
//					} else {
//						if (d >= 0) {
//							s = 0;
//							sqrDistance = f;
//						} else {
//							s = -d / a;
//							sqrDistance = d * s + f;
//						}
//					}
//				} // % end region 6
//			} else {
//				//% region 1
//				numer = c + e - b - d;
//				if (numer <= 0) {
//					s = 0;
//					t = 1;
//					sqrDistance = c + 2 * e + f;
//				} else {
//					denom = a - 2 * b + c;
//					if (numer >= denom) {
//						s = 1;
//						t = 0;
//						sqrDistance = a + 2 * d + f;
//					} else {
//						s = numer / denom;
//						t = 1 - s;
//						sqrDistance = s * (a * s + b * t + 2 * d) + t * (b * s + c * t + 2 * e) + f;
//					}
//				} //% end of region 1
//			}
//		}
//	}
//
//	// % account for numerical round-off error
//	if (sqrDistance < 0) {
//		sqrDistance = 0;
//	}
//
//	dist = sqrt(sqrDistance);
//
//	// closest point
//	CP = B + s * E0 + t * E1;
//
//}
/*
 * % The algorithm is based on
 % "David Eberly, 'Distance Between Point and Triangle in 3D',
 % Geometric Tools, LLC, (1999)"
 % http:\\www.geometrictools.com/Documentation/DistancePoint3Triangle3.pdf
 */

int PairTriSurf::PointTriangleDistance(const Vector3d sourcePosition, const Vector3d TRI0, const Vector3d TRI1, const Vector3d TRI2,
		Vector3d &CP, double &dist) {

	Vector3d edge0 = TRI1 - TRI0;
	Vector3d edge1 = TRI2 - TRI0;
	Vector3d v0 = TRI0 - sourcePosition;

	double a = edge0.dot(edge0);
	double b = edge0.dot(edge1);
	double c = edge1.dot(edge1);
	double d = edge0.dot(v0);
	double e = edge1.dot(v0);

	double det = a * c - b * b;
	double s = b * e - c * d;
	double t = b * d - a * e;

	int region = 1; // region is 0 if closest point is within triangle, 1 if on triangle edges

	if (s + t < det) {
		if (s < 0.f) {
			if (t < 0.f) {
				if (d < 0.f) {
					s = clamp(-d / a, 0.f, 1.f);
					t = 0.f;
				} else {
					s = 0.f;
					t = clamp(-e / c, 0.f, 1.f);
				}
			} else {
				s = 0.f;
				t = clamp(-e / c, 0.f, 1.f);
			}
		} else if (t < 0.f) {
			s = clamp(-d / a, 0.f, 1.f);
			t = 0.f;
		} else {
			float invDet = 1.f / det;
			s *= invDet;
			t *= invDet;
			// this should be region 0, i.e., contact point is within triangle
			region = 0;
		}
	} else {
		if (s < 0.f) {
			float tmp0 = b + d;
			float tmp1 = c + e;
			if (tmp1 > tmp0) {
				float numer = tmp1 - tmp0;
				float denom = a - 2 * b + c;
				s = clamp(numer / denom, 0.f, 1.f);
				t = 1 - s;
			} else {
				t = clamp(-e / c, 0.f, 1.f);
				s = 0.f;
			}
		} else if (t < 0.f) {
			if (a + d > b + e) {
				float numer = c + e - b - d;
				float denom = a - 2 * b + c;
				s = clamp(numer / denom, 0.f, 1.f);
				t = 1 - s;
			} else {
				s = clamp(-e / c, 0.f, 1.f);
				t = 0.f;
			}
		} else {
			float numer = c + e - b - d;
			float denom = a - 2 * b + c;
			s = clamp(numer / denom, 0.f, 1.f);
			t = 1.f - s;
		}
	}

	CP = TRI0 + s * edge0 + t * edge1;
	dist = (CP - sourcePosition).norm();
	return region;

}

double PairTriSurf::clamp(const double a, const double min, const double max) {
	if (a < min) {
		return min;
	} else if (a > max) {
		return max;
	} else {
		return a;
	}
}

void *PairTriSurf::extract(const char *str, int &i) {
	//printf("in PairTriSurf::extract\n");
	if (strcmp(str, "smd/tri_surface/stable_time_increment_ptr") == 0) {
		return (void *) &stable_time_increment;
	} else if (strcmp(str, "smd/tri_surface/ncontact_ptr") == 0) {
		return (void *) ncontact;
	}

	return NULL;

}<|MERGE_RESOLUTION|>--- conflicted
+++ resolved
@@ -204,10 +204,6 @@
 				 * distance check: is particle closer than its radius to the triangle plane?
 				 */
 				if (fabs(dx.dot(normal)) < r_particle) {
-<<<<<<< HEAD
-=======
-
->>>>>>> f8df8247
 					//if (true) {
 					/*
 					 * get other two triangle vertices
@@ -224,27 +220,6 @@
 
 					region = PointTriangleDistance(x4, x1, x2, x3, cp, r);
 
-<<<<<<< HEAD
-=======
-					/*
-					 * distance to closest point
-					 */
-					x4cp = x4 - cp;
-
-//					cout << "particle is at " << x4.transpose() << endl;
-//					cout << "closest tri point is " << cp.transpose() << endl;
-//					cout << "dx is " << x4cp.transpose() << endl;
-//					cout << "x4cp dot normal is " << (x4cp / x4cp.norm()).dot(normal) << endl;
-//					cout << "--------------------------------" << endl;
-
-					/*
-					 * flip normal to point in direction of x4cp
-					 */
-
-					if (x4cp.dot(normal) < 0.0) {
-						normal *= -1.0;
-					}
->>>>>>> f8df8247
 
 					/*
 					 * penalty force pushes particle away from triangle
@@ -320,25 +295,9 @@
 						Vector3d totalForce = normalForceMagnitude * normal + frictionForce;
 
 						if (particle < nlocal) {
-<<<<<<< HEAD
 							f[particle][0] += totalForce(0);
 							f[particle][1] += totalForce(1);
 							f[particle][2] += totalForce(2);
-=======
-							//f[particle][0] += x4cp(0) * fpair;
-							//f[particle][1] += x4cp(1) * fpair;
-							//f[particle][2] += x4cp(2) * fpair;
-
-							/*
-							 * ISSUE:
-							 * Should the particle force act along x4cp or along normal?
-							 * x4cp does not neccessarily point along normal.
-							 */
-
-							f[particle][0] += normal(0) * fpair;
-							f[particle][1] += normal(1) * fpair;
-							f[particle][2] += normal(2) * fpair;
->>>>>>> f8df8247
 						}
 
 						if (tri < nlocal) {
@@ -538,7 +497,7 @@
 	cutoff = MAX(cutoff, maxrad_dynamic[i] + maxrad_frozen[j]);
 
 	if (comm->me == 0) {
-		printf("cutoff for pair smd/tri_surface = %f\n", cutoff);
+		printf("cutoff for pair smd/smd/tri_surface = %f\n", cutoff);
 	}
 	return cutoff;
 }
